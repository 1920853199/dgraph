--- conflicted
+++ resolved
@@ -377,64 +377,6 @@
 	return l.processLoadFile(ctx, rd, chunker.NewChunker(loadType, opt.batchSize))
 }
 
-<<<<<<< HEAD
-=======
-func (l *loader) addUpsert(req *request) {
-	// We form upsert query for each of the ids we saw in the request, along with adding
-	// the corresponding xid to that uid. The mutation we added is only useful if the
-	// uid doesn't exists.
-	//
-	// Example upsert mutation:
-	//
-	// query {
-	//     u_1 as var(func: eq(xid, "m.1234"))
-	// }
-	//
-	// mutation {
-	//     set {
-	//          uid(u_1) <predicate> value .    --> original request
-	//          uid(u_1) xid m.1234 .           --> gets added here
-	//     }
-	// }
-
-	ids := make(map[string]string)
-
-	for _, i := range req.Mutation.Set {
-		// taking hash as the value might contain invalid symbols
-		ids[i.Subject] = fmt.Sprintf("u_%d", farm.Fingerprint64([]byte(i.Subject)))
-		i.Subject = fmt.Sprintf("uid(%s)", ids[i.Subject])
-
-		if len(i.ObjectId) > 0 {
-			// taking hash as the value might contain invalid symbols
-			ids[i.ObjectId] = fmt.Sprintf("u_%d", farm.Fingerprint64([]byte(i.ObjectId)))
-			i.ObjectId = fmt.Sprintf("uid(%s)", ids[i.ObjectId])
-		}
-	}
-
-	// copy the slice into a new slice to avoid overwriting nquads
-	if len(ids) > 0 {
-		s := make([]*api.NQuad, 0, len(req.Mutation.Set)+len(ids))
-		for _, i := range req.Mutation.Set {
-			s = append(s, i)
-		}
-		req.Mutation.Set = s
-	}
-
-	query := ""
-	for xid, idx := range ids {
-		query += fmt.Sprintf(`%s as var(func: eq(%s, "%s"))`, idx, opt.upsert, xid)
-		query += "\n"
-		req.Mutation.Set = append(req.Mutation.Set, &api.NQuad{
-			Subject:     fmt.Sprintf("uid(%s)", idx),
-			Predicate:   opt.upsert,
-			ObjectValue: &api.Value{Val: &api.Value_StrVal{StrVal: xid}},
-		})
-	}
-
-	req.query = "query {\n" + query + "}"
-}
-
->>>>>>> 737eb1fe
 func (l *loader) processLoadFile(ctx context.Context, rd *bufio.Reader, ck chunker.Chunker) error {
 	var wg sync.WaitGroup
 	wg.Add(1)
