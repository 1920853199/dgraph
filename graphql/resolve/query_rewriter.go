--- conflicted
+++ resolved
@@ -214,14 +214,10 @@
 	selectionAuth := addSelectionSetFrom(dgQuery, field, authRw)
 	addUID(dgQuery)
 
-<<<<<<< HEAD
 	if rbac == schema.Uncertain {
-		dgQuery = authRw.addAuthQueries(field, dgQuery)
-	}
-
-=======
-	dgQuery = authRw.addAuthQueries(field.Type(), dgQuery)
->>>>>>> c3fefe55
+		dgQuery = authRw.addAuthQueries(field.Type(), dgQuery)
+	}
+
 	if len(selectionAuth) > 0 {
 		dgQuery = &gql.GraphQuery{Children: append([]*gql.GraphQuery{dgQuery}, selectionAuth...)}
 	}
@@ -297,13 +293,10 @@
 	addUID(dgQuery)
 	addTypeFilter(dgQuery, field.Type())
 
-<<<<<<< HEAD
 	if rbac == schema.Uncertain {
-		dgQuery = auth.addAuthQueries(field, dgQuery)
-	}
-=======
-	dgQuery = auth.addAuthQueries(field.Type(), dgQuery)
->>>>>>> c3fefe55
+		dgQuery = auth.addAuthQueries(field.Type(), dgQuery)
+	}
+
 	if len(selectionAuth) > 0 {
 		dgQuery = &gql.GraphQuery{Children: append([]*gql.GraphQuery{dgQuery}, selectionAuth...)}
 	}
@@ -345,13 +338,9 @@
 	selectionAuth := addSelectionSetFrom(dgQuery, field, authRw)
 	addUID(dgQuery)
 
-<<<<<<< HEAD
 	if rbac == schema.Uncertain {
-		dgQuery = authRw.addAuthQueries(field, dgQuery)
-	}
-=======
-	dgQuery = authRw.addAuthQueries(field.Type(), dgQuery)
->>>>>>> c3fefe55
+		dgQuery = authRw.addAuthQueries(field.Type(), dgQuery)
+	}
 
 	if len(selectionAuth) > 0 {
 		dgQuery = &gql.GraphQuery{Children: append([]*gql.GraphQuery{dgQuery}, selectionAuth...)}
@@ -477,46 +466,34 @@
 
 	switch {
 	case len(rn.And) > 0:
-<<<<<<< HEAD
-		qrys, filts := nodeList(field, rn.And)
+		qrys, filts := nodeList(typ, rn.And)
 		if len(filts) == 0 {
 			return qrys, nil
 		}
 		if len(filts) == 1 {
 			return qrys, filts[0]
 		}
-=======
-		qrys, filts := nodeList(typ, rn.And)
->>>>>>> c3fefe55
 		return qrys, &gql.FilterTree{
 			Op:    "and",
 			Child: filts,
 		}
 	case len(rn.Or) > 0:
-<<<<<<< HEAD
-		qrys, filts := nodeList(field, rn.Or)
+		qrys, filts := nodeList(typ, rn.Or)
 		if len(filts) == 0 {
 			return qrys, nil
 		}
 		if len(filts) == 1 {
 			return qrys, filts[0]
 		}
-=======
-		qrys, filts := nodeList(typ, rn.Or)
->>>>>>> c3fefe55
 		return qrys, &gql.FilterTree{
 			Op:    "or",
 			Child: filts,
 		}
 	case rn.Not != nil:
-<<<<<<< HEAD
-		qrys, filter := authRw.rewriteRuleNode(field, rn.Not)
+		qrys, filter := authRw.rewriteRuleNode(typ, rn.Not)
 		if filter == nil {
 			return qrys, nil
 		}
-=======
-		qrys, filter := authRw.rewriteRuleNode(typ, rn.Not)
->>>>>>> c3fefe55
 		return qrys, &gql.FilterTree{
 			Op:    "not",
 			Child: []*gql.FilterTree{filter},
@@ -634,27 +611,17 @@
 		addFilter(child, f.Type(), filter)
 		addOrder(child, f)
 		addPagination(child, f)
-
 		addedFields[f.Name()] = true
-<<<<<<< HEAD
-
+		selectionAuth := addSelectionSetFrom(child, f, auth)
 		rbac := auth.GetRBAC(field)
-		if rbac == schema.Uncertain {
-			selectionAuth := addSelectionSetFrom(child, f, auth)
-			fieldAuth, authFilter := auth.rewriteAuthQueries(f)
-			authQueries = append(authQueries, selectionAuth...)
-			authQueries = append(authQueries, fieldAuth...)
-
-			if len(fieldAuth) > 0 {
-				if child.Filter == nil {
-					child.Filter = authFilter
-				} else {
-					child.Filter = &gql.FilterTree{
-						Op:    "and",
-						Child: []*gql.FilterTree{child.Filter, authFilter},
-					}
-=======
-		q.Children = append(q.Children, child)
+
+		if rbac == schema.Positive || rbac == schema.Uncertain {
+			q.Children = append(q.Children, child)
+		}
+
+		if rbac != schema.Uncertain {
+			continue
+		}
 
 		fieldAuth, authFilter := auth.rewriteAuthQueries(f.Type())
 		authQueries = append(authQueries, selectionAuth...)
@@ -666,14 +633,10 @@
 				child.Filter = &gql.FilterTree{
 					Op:    "and",
 					Child: []*gql.FilterTree{child.Filter, authFilter},
->>>>>>> c3fefe55
 				}
 			}
 		}
 
-		if rbac == schema.Positive || rbac == schema.Uncertain {
-			q.Children = append(q.Children, child)
-		}
 	}
 
 	// Sort the required fields before adding them to q.Children so that the query produced after
