# Test schema that contains an example of everything that's useful to
# test for query rewriting.

type Hotel {
    id: ID!
    name: String!
    location: Point @search
}

type Country {
        id: ID!
        name: String! @search(by: [trigram, exact])
        states: [State] @hasInverse(field: country)
}

type State {
        code: String! @id
        country: Country
        name: String!
	capital: String
}

type Author {
        id: ID!
        name: String! @search(by: [hash])
        dob: DateTime @search
        reputation: Float @search
        country: Country
        posts: [Post!] @hasInverse(field: author)
}

type Editor {
        id: ID!
        code: String! @id
        name: String! @search(by: [hash])
}

type Post {
        postID: ID!
        title: String! @search(by: [term])
        text: String @search(by: [fulltext])
        tags: [String] @search(by: [exact])
        numLikes: Int @search
        isPublished: Boolean @search
        postType: [PostType] @search
        author: Author!
	category: Category @hasInverse(field: posts)
	comments: [Comment]
        ps: PostSecret
}

type PostSecret {
       title: String! @id
}

type Category {
        id: ID
        name: String
        posts: [Post]
        iAmDeprecated: String @deprecated(reason: "because")
}

enum PostType {
        Fact
        Question
        Opinion
}

interface Character {
        id: ID!
        name: String! @search
}

interface Employee {
        ename: String!
}

type Director implements Character {
        movies: [String!]
}

type Human implements Character & Employee {
        dob: DateTime
        female: Boolean
}

# just for testing singluar (non-list) edges in both directions

type House {
        id: ID!
        owner: Owner @hasInverse(field: house)
}

type Owner {
        id: ID!
        house: House
}

# for testing ~reverse predicate in @dgraph directive
type Movie {
        id: ID!
        name: String!
        director: [MovieDirector] @dgraph(pred: "~directed.movies")
}

type MovieDirector {
        id: ID!
        name: String!
        directed: [Movie] @dgraph(pred: "directed.movies")
}

type Lab {
        name: String! @id
        computers: [Computer]
}

# just for testing XID remove in list
type Computer {
	owners: [ComputerOwner!]
	name: String! @id
}

type ComputerOwner {
	name: String! @id
	nickName: String
	computers: Computer! @hasInverse(field: owners)
}

type User @secret(field: "pwd") {
	name: String! @id
}

# For testing duplicate XID in single mutation
type District {
	code: String! @id
	name: String!
	cities: [City] @hasInverse(field: district)
}

type City {
	id: ID!
	name: String!
	district: District
}

# For testing duplicate XID in single mutation for interface
interface People {
	id: ID!
	xid: String! @id
	name: String!
}

type Teacher implements People {
	subject: String
	teaches: [Student]
}

type Student implements People {
        taughtBy: [Teacher] @hasInverse(field: "teaches")
}

type Comment {
    id: ID!
    author: String!
    title: String
    content: String @custom(http: {
              url: "http://api-gateway.com/post/",
              method: "GET",
              operation: "batch",
              body: "{ myId: $id, theAuthor: $author}",
              forwardHeaders: ["X-App-Token"]})

    url: String! @id
    ups: Int!
    downs: Int
    relatedUsers: [User] @custom(http: {
              url: "http://api-gateway.com/relatedPosts",
              method: "POST",
              operation: "single",
              body: "{ myId: $url }"})
}

type Query {
	myFavoriteMovies(id: ID!, name: String!, num: Int): [Movie] @custom(http: {
		url: "http://myapi.com/favMovies/$id?name=$name&num=$num",
		method: "GET"
	})

	myFavoriteMoviesPart2(id: ID!, name: String!, num: Int): [Movie] @custom(http: {
		url: "http://myapi.com/favMovies/$id?name=$name&num=$num",
		method: "POST",
                body: "{ id: $id, name: $name, director: { number: $num }}",
                forwardHeaders: ["X-App-Token", "Auth0-token"]
        })
}

input MovieDirectorInput {
        id: ID
        name: String
        directed: [MovieInput]
}

input MovieInput {
        id: ID
        name: String
        director: [MovieDirectorInput]
}

type Mutation {
        createMyFavouriteMovies(input: [MovieInput!]): [Movie] @custom(http: {
                url: "http://myapi.com/favMovies",
                method: "POST",
                body: "{ movies: $input}",
                forwardHeaders: ["X-App-Token", "Auth0-token"]
        })
        updateMyFavouriteMovie(id: ID!, input: MovieInput!): Movie @custom(http: {
                url: "http://myapi.com/favMovies/$id",
                method: "PATCH",
                body: "{ movie: $input}"
        })
        deleteMyFavouriteMovie(id: ID!): Movie @custom(http: {
                url: "http://myapi.com/favMovies/$id",
                method: "DELETE"
        })
}

type Message {
    content: String! @dgraph(pred: "post")
    author: String @dgraph(pred: "<职业>")
}

interface X {
    id: ID!
    username: String! @id
    age: Int
}
type Y implements X @auth(
    query: { rule: """
      query($USER: String!) {
        queryY(filter: { username: { eq: $USER } }) {
          __typename
        }
      }
    """ }
){
  userRole: String @search(by: [hash])
}

type Post1 {
  id: String! @id
  content: String
  comments: [Comment1]
}

type Person1 {
  id: String! @id
  name: String
}

type Comment1 {
  id: String! @id
  message: String
  replies: [Comment1]
}

type Tweets {
    id: String! @id
    score: Int
}

"""
This is used for fragment related testing
"""
interface Thing {
    name: String # field to act as a common inherited field for both ThingOne and ThingTwo
}

type ThingOne implements Thing {
    id: ID! # ID field with same name as the ID field in ThingTwo
    color: String # field with same name as a field in ThingTwo
    prop: String @dgraph(pred: "prop") # field with same name and same dgraph predicate as a field in ThingTwo
    usedBy: String # field with different name than any field in ThingTwo
}

type ThingTwo implements Thing {
    id: ID!
    color: String
    prop: String @dgraph(pred: "prop")
    owner: String
}

type Person {
    id: ID!
    name: String @search(by: [hash])
    friends: [Person] @hasInverse(field: friends)
}

interface A {
    name: String! @id
}
<<<<<<< HEAD
=======

# union testing - start
enum AnimalCategory {
    Fish
    Amphibian
    Reptile
    Bird
    Mammal
    InVertebrate
}

interface Animal {
    id: ID!
    category: AnimalCategory @search
}

type Dog implements Animal {
    breed: String @search
}

type Parrot implements Animal {
    repeatsWords: [String]
}

type Cheetah implements Animal {
    speed: Float
}

"""
This type specifically doesn't implement any interface.
We need this to test out all cases with union.
"""
type Plant {
    id: ID!
    breed: String # field with same name as a field in type Dog
}

union HomeMember = Dog | Parrot | Human | Plant

type Zoo {
    id: ID!
    animals: [Animal]
    city: String
}

type Home {
    id: ID!
    address: String
    members: [HomeMember]
    favouriteMember: HomeMember
}
# union testing - end
>>>>>>> 0c28a88f
<|MERGE_RESOLUTION|>--- conflicted
+++ resolved
@@ -298,8 +298,6 @@
 interface A {
     name: String! @id
 }
-<<<<<<< HEAD
-=======
 
 # union testing - start
 enum AnimalCategory {
@@ -351,5 +349,4 @@
     members: [HomeMember]
     favouriteMember: HomeMember
 }
-# union testing - end
->>>>>>> 0c28a88f
+# union testing - end